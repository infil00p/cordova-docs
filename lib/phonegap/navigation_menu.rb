$: << File.join(File.dirname(__FILE__))
require 'rubygems'
require 'nokogiri'
require 'fileutils'
require 'file_helpers'

class NavigationMenu
  include FileHelpers

  def initialize(options = {})
    @sections = []

    filename = Dir.glob(File.join tmp_directory, '**', 'index.md.html')[0]
    doc     = Nokogiri::HTML(File.read(filename))

    h1_set   = doc.css('#home > h1')
    ul_set   = doc.css('#home > ul')
<<<<<<< HEAD
    count    = h1_set.count
=======
    count    = h1_set.length
>>>>>>> 9cfcd5cd

    count.times do |index|
      links = []
      ul_set[index].css('li > h2 > a').each { |a| links.push(a) }

      @sections.push({
        'title' => h1_set[index].text,
        'links' => links
      })
    end
  end

  def run(filename)
    doc = Nokogiri::HTML(File.read(filename))

    @sections.each do |section|
      insert_title(section['title'], doc)
      insert_links(section['links'], doc)
    end

    File.open(filename, 'w') { |file| file.write doc.to_html }

    return doc.to_html
  end

  def insert_title(title, doc)
    h1 = Nokogiri::XML::Node.new 'h1', doc
    h1.content = title
    doc.css('#sidebar').first.add_child(h1)
  end

  def insert_links(links, doc)
    ul = Nokogiri::XML::Node.new 'ul', doc

    links.each do |link|
      li = Nokogiri::XML::Node.new 'li', doc
      li.add_child(link)
      ul.add_child(li)
    end

    doc.css('#sidebar').first.add_child(ul)
  end
end<|MERGE_RESOLUTION|>--- conflicted
+++ resolved
@@ -15,11 +15,7 @@
 
     h1_set   = doc.css('#home > h1')
     ul_set   = doc.css('#home > ul')
-<<<<<<< HEAD
-    count    = h1_set.count
-=======
     count    = h1_set.length
->>>>>>> 9cfcd5cd
 
     count.times do |index|
       links = []
