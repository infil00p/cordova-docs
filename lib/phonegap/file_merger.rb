require 'fileutils'

class FileMerger
  INTERFACES = {
    'accelerometer.md'   => [ 'accelerometer.getCurrentAcceleration.md',
                              'accelerometer.watchAcceleration.md',
                              'accelerometer.clearWatch.md',
                              File.join('acceleration', 'acceleration.md'),
                              File.join('parameters',   'accelerometerSuccess.md'),
                              File.join('parameters',   'accelerometerError.md'),
                              File.join('parameters',   'accelerometerOptions.md') ],
    'camera.md'          => [ 'camera.getPicture.md',
                              File.join('parameter',   'cameraSuccess.md'),
                              File.join('parameter',   'cameraError.md'),
                              File.join('parameter',   'cameraOptions.md') ],
    'compass.md'         => [ 'compass.getCurrentHeading.md',
                              'compass.watchHeading.md',
                              'compass.clearWatch.md',
                              File.join('parameters',   'compassSuccess.md'),
                              File.join('parameters',   'compassError.md'),
                              File.join('parameters',   'compassOptions.md') ],
    'contacts.md'          => [ 'contacts.create.md',
                              'contacts.find.md',
                              File.join('Contact',   'contact.md'),
                              File.join('ContactAccount',   'contactaccount.md'),
                              File.join('ContactAddress',   'contactaddress.md'),
                              File.join('ContactField',   'contactfield.md'),
                              File.join('ContactFindOptions',   'contactfindoptions.md'),
                              File.join('ContactName',   'contactname.md'),
                              File.join('ContactOrganization',   'contactorganization.md'), 
                              File.join('ContactError','contactError.md'),
                              File.join('parameters',   'contactSuccess.md'),
                              File.join('parameters',   'contactError.md'),
                              File.join('parameters',   'contactFields.md'),
                              File.join('parameters',   'contactFindOptions.md') ],
    'device.md'          => [ 'device.name.md',
                              'device.phonegap.md',
                              'device.platform.md',
                              'device.uuid.md',
                              'device.version.md' ],
    'events.md'          => [ 'events.deviceready.md' ],
<<<<<<< HEAD
	'file.md'			 => [File.join('filereader', 'filereader.md'),
							File.join('filewriter', 'filewriter.md'),
							File.join('fileerror', 'fileerror.md')],
=======
    'file.md'            => [File.join('filereader', 'filereader.md'),
                            File.join('filewriter', 'filewriter.md')],
>>>>>>> 414bd569
    'geolocation.md'     => [ 'geolocation.getCurrentPosition.md',
                              'geolocation.watchPosition.md',
                              'geolocation.clearWatch.md',
                              File.join('Coordinates', 'coordinates.md'),
                              File.join('Position',    'position.md'),
                              File.join('PositionError','positionError.md'),
                              File.join('parameters',   'geolocationSuccess.md'),
                              File.join('parameters',   'geolocationError.md'),
                              File.join('parameters',   'geolocation.options.md') ],
    'network.md'         => [ 'network.isReachable.md',
                              File.join('NetworkStatus', 'NetworkStatus.md'),
                              File.join('parameters',   'reachableCallback.md'),
                              File.join('parameters',   'reachableHostname.md'),
                              File.join('parameters',   'reachableOptions.md') ],
    'notification.md'    => [ 'notification.alert.md',
                              'notification.confirm.md',
                              'notification.beep.md',
                              'notification.vibrate.md' ]
  }
  
  def run(file_path)
    return unless File.exists? file_path
    
    root_name = File.basename file_path
    
    INTERFACES.each do |name, files| 
      if name == root_name
        File.open file_path, 'a' do |file|
          files.each do |filename|
            filename = File.join File.dirname(file_path), filename
            file.write "\n\n---\n"
            file.write File.read(filename).strip
            FileUtils.rm filename
          end
        end
      end
    end
  end
end<|MERGE_RESOLUTION|>--- conflicted
+++ resolved
@@ -39,14 +39,9 @@
                               'device.uuid.md',
                               'device.version.md' ],
     'events.md'          => [ 'events.deviceready.md' ],
-<<<<<<< HEAD
 	'file.md'			 => [File.join('filereader', 'filereader.md'),
 							File.join('filewriter', 'filewriter.md'),
 							File.join('fileerror', 'fileerror.md')],
-=======
-    'file.md'            => [File.join('filereader', 'filereader.md'),
-                            File.join('filewriter', 'filewriter.md')],
->>>>>>> 414bd569
     'geolocation.md'     => [ 'geolocation.getCurrentPosition.md',
                               'geolocation.watchPosition.md',
                               'geolocation.clearWatch.md',
