---
license: Licensed to the Apache Software Foundation (ASF) under one
         or more contributor license agreements. See the NOTICE file
         distributed with this work for additional information
         regarding copyright ownership. The ASF licenses this file
         to you under the Apache License, Version 2.0 (the
         "License"); you may not use this file except in compliance
         with the License. You may obtain a copy of the License at

           http://www.apache.org/licenses/LICENSE-2.0

         Unless required by applicable law or agreed to in writing,
         software distributed under the License is distributed on an
         "AS IS" BASIS, WITHOUT WARRANTIES OR CONDITIONS OF ANY
         KIND, either express or implied. See the License for the
         specific language governing permissions and limitations
         under the License.
---

# Developing a Plugin on Android

Writing a plugin requires an understanding of the architecture of Cordova-Android. Cordova-Android consists
of an Android WebView with hooks attached to it. These plugins are represented as class mappings in the config.xml
file.

A plugin consists of at least one Java class that extends the `CordovaPlugin` class. A plugin must override one
of the `execute` methods from `CordovaPlugin`.
As best practice, the plugin should handle `pause` and `resume` events, and any message passing between plugins.
Plugins with long-running requests, background activity such as media payback, listeners, or internal state should implement the `onReset()` method as well. This method is run when the `WebView` navigates to a new page or refreshes, which reloads the JavaScript.

## Plugin Class Mapping

The JavaScript portion of a plugin always uses the `cordova.exec` method as follows:

    exec(<successFunction>, <failFunction>, <service>, <action>, [<args>]);

This marshals a request from the WebView to the Android native side,
more or less boiling down to calling the `action` method on the
`service` class, with the arguments passed in the `args` Array.

Whether you distribute your plugin as Java file or as a JAR of its own, the plugin must be added to the `config.xml` file in your Cordova-Android application's `res/xml/` folder.

    <plugin name="<service_name>" value="<full_name_including_namespace>"/>

The service name should match the one used in the JavaScript `exec`
call, and the value is the Java classes full name, including the
namespace.  Otherwise the plugin may compile but still be unreachable
by Cordova.

## Writing an Android Java Plugin

We have JavaScript to fire off a plugin request to the native side. We
have the Android Java plugin mapped properly via the `config.xml` file.
So what does the final Android Java Plugin class look like?

What gets dispatched to the plugin via JavaScript's `exec` function gets
passed into the Plugin class's `execute` method. Most `execute`
implementations look like this:

    @Override
    public boolean execute(String action, JSONArray args, CallbackContext callbackContext) throws JSONException {
        if ("beep".equals(action)) {
            this.beep(args.getLong(0));
            callbackContext.success();
            return true;
        }
        return false;  // Returning false results in a "MethodNotFound" error.
    }

We compare the value of the `action` parameter, and dispatch the
request off to a (private) method in the class, optionally passing
some of the parameters to the method.

When catching exceptions and returning errors, it's important for the
sake of clarity that errors returned to JavaScript match Java's
exception names as much as possible.

### Threading

JavaScript in the WebView does *not* run on the UI thread. It runs on
the WebCore thread. The `execute` method also runs on the WebCore thread.

If you need to interact with the UI, you should use the following:

    @Override
    public boolean execute(String action, JSONArray args, final CallbackContext callbackContext) throws JSONException {
        if ("beep".equals(action)) {
            final long duration = args.getLong(0);
            cordova.getActivity().runOnUiThread(new Runnable() {
                public void run() {
                    ...
                    callbackContext.success(); // Thread-safe.
                }
            });
            return true;
        }
        return false;
    }

If you do not need to run on the UI thread, but do not want to block the WebCore thread:

    @Override
    public boolean execute(String action, JSONArray args, final CallbackContext callbackContext) throws JSONException {
        if ("beep".equals(action)) {
            final long duration = args.getLong(0);
            cordova.getThreadPool().execute(new Runnable() {
                public void run() {
                    ...
                    callbackContext.success(); // Thread-safe.
                }
            });
            return true;
        }
        return false;
    }

### Echo Android Plugin Example

We would add the following to our config.xml:

    <plugin name="Echo" value="org.apache.cordova.plugin.Echo" />

Then we would add the following file to
`src/org/apache/cordova/plugin/Echo.java` inside our Cordova-Android
application:

    package org.apache.cordova.plugin;

    import org.apache.cordova.api.CordovaPlugin;
    import org.apache.cordova.api.PluginResult;
    import org.json.JSONArray;
    import org.json.JSONException;
    import org.json.JSONObject;

    /**
     * This class echoes a string called from JavaScript.
     */
    public class Echo extends CordovaPlugin {
        @Override
        public boolean execute(String action, JSONArray args, CallbackContext callbackContext) throws JSONException {
            if (action.equals("echo")) {
                String message = args.getString(0);
                this.echo(message, callbackContext);
                return true;
            }
            return false;
        }

        private void echo(String message, CallbackContext callbackContext) {
            if (message != null && message.length() > 0) {
                callbackContext.success(message);
            } else {
                callbackContext.error("Expected one non-empty string argument.");
            }
        }
    }

<<<<<<< HEAD
Let's take a look at the code. The necessary Cordova `imports` are at
=======
Let's take a look at the code. The necessary `imports` are at
>>>>>>> f98807e7
the top. Our class extends from `CordovaPlugin`. We override the
execute() method in order to recieve messages from exec(). Our method
first compares against `action`: this plugin only supports one action,
the `echo` action. Any other action returns false, which results in an
error of type `INVALID_ACTION`, which translates into an error
callback invocation on the JavaScript side. Next, we grab the echo
string using the `getString` method on our `args`, telling it we want
to get the 0th parameter in the parameter array. We do a bit of
parameter checking: make sure it is not `null`, and make sure it is
not a zero-length string. If it is, we call `callbackContext.error()`
(which, by now, you should know invokes the error callback). If all of
those checks pass, then we call `callbackContext.success()` and pass
in the `message` string we received as a parameter. This finally
translates into a success callback invocation on the JavaScript
side. It also passes the `message` parameter as a parameter into the
JavaScript success callback function.

## Debugging Plugins

Eclipse can be used to debug an Android project, and the plugins can be debugged if the Java source is included in the project. Only the latest version of the Android Developer Tools is known to allow source code attachment to JAR dependencies, so this is not fully supported at this time.

## Common Pitfalls

* Plugins have access to a `CordovaInterface` object. This object has access to the Android `Activity` that is running the application. This is the `Context` required to launch
a new Android `Intent`. The `CordovaInterface` allows plugins to start an `Activity` for a result, and to set the callback plugin for when the `Intent` comes back to the application. This is important, since the
`Intent`s system is how Android communicates between processes.
* Plugins do not have direct access to the `Context` as they have in the past. The legacy `ctx` member is deprecated, and will be removed six months after 2.0 is released. All of `ctx` methods exist on the `Context`, so both `getContext()` and `getActivity()` are capable of returning the proper object required.

## Use the Source

One of the best ways to prepare yourself to write your own plugin is to
[look over existing plugins](https://github.com/apache/cordova-android/tree/master/framework/src/org/apache/cordova).

You should also read through the comments in [CordovaPlugin.java](https://github.com/apache/cordova-android/blob/master/framework/src/org/apache/cordova/api/CordovaPlugin.java).<|MERGE_RESOLUTION|>--- conflicted
+++ resolved
@@ -155,11 +155,7 @@
         }
     }
 
-<<<<<<< HEAD
-Let's take a look at the code. The necessary Cordova `imports` are at
-=======
 Let's take a look at the code. The necessary `imports` are at
->>>>>>> f98807e7
 the top. Our class extends from `CordovaPlugin`. We override the
 execute() method in order to recieve messages from exec(). Our method
 first compares against `action`: this plugin only supports one action,
