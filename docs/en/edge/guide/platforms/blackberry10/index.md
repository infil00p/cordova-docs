---
license: Licensed to the Apache Software Foundation (ASF) under one
         or more contributor license agreements.  See the NOTICE file
         distributed with this work for additional information
         regarding copyright ownership.  The ASF licenses this file
         to you under the Apache License, Version 2.0 (the
         "License"); you may not use this file except in compliance
         with the License.  You may obtain a copy of the License at

           http://www.apache.org/licenses/LICENSE-2.0

         Unless required by applicable law or agreed to in writing,
         software distributed under the License is distributed on an
         "AS IS" BASIS, WITHOUT WARRANTIES OR CONDITIONS OF ANY
         KIND, either express or implied.  See the License for the
         specific language governing permissions and limitations
         under the License.
---

# BlackBerry 10 Platform Guide

This guide shows how to set up your SDK environment to deploy
Cordova apps for BlackBerry 10 devices.  For previous versions of
BlackBerry, you need to use a different SDK environment and set of
command-line tools, described in the BlackBerry Platform Guide.
For BlackBerry 10, you need to install the SDK regardless of whether
you want to use the cross-platform Cordova CLI for development, or a
narrower set of platform-centered command-line tools.  For a
comparison of the two development paths, see the Overview.  For
details on each, see The Command-Line Interface and the BlackBerry 10
Shell Tool Guide.

## Requirements

The development environment is available on Windows, Mac and Linux.

Developers should use the `cordova` utility in conjunction with the
Blackberry Native SDK.  See The Command-Line Interface for information
how to install `cordova`, add projects, then build and deploy for each
platform.

Blackberry 10 Device Simulator:

	* `Processor:`Intel dual core 2.0 GHz/AMD Athlon 4200+ or higher
	* `Disk space: 10 GB`
	* `RAM Memory: 4 GB`
	* `Virtualization:
		* __Intel Virtualization Technology__ (VT, VT-x, vmx) &rarr; [Intel VT-x supported processor list](http://ark.intel.com/products/virtualizationtechnology)
		* __AMD Virtualization__ (AMD-V, SVM) (Since May 2006, all CPUs AMD include AMD-V, except Sempron).
	
More information about requirements: [BB10 Simulator requeriments](http://developer.blackberry.com/devzone/develop/simulator/simulator_systemrequirements.html).

## Install the BlackBerry Native SDK

In order to get the BlackBerry Native SDK, download and install the IDE for Blackberry available from
[developer.blackberry.com](http://developer.blackberry.com/native/download/), then using the IDE, install the Blackberry Native SDK.
Following installation, you need to add its command-line tools to your
system path.

On Windows:

* Go to __My Computer &rarr; Properties &rarr; Advanced &rarr; Environment Variables__.

* Append the Native SDK's install directory to the PATH, for example:

<<<<<<< HEAD
        ;C:\bbndk\host_10_1_0_132\darwin\x86\usr\bin\
=======
    ;C:\bbndk\host_10_2_0_132\darwin\x86\usr\bin\
>>>>>>> 0535aef7

On Mac and Linux:

* Edit the `~/.bash_profile` file, adding a line such as the
  following, depending on where the Native SDK was installed:

<<<<<<< HEAD
        $ export PATH=${PATH}:/Applications/bbndk/host_10_1_0_132/darwin/x86/usr/bin/

  or for the 10.2 Native SDK:

        $ export PATH=${PATH}:/Applications/Momentics.app/host_10_2_0_15/darwin/x86/usr/bin/
=======
    $ export PATH=${PATH}:/Applications/Momentics.app/host_10_2_0_15/darwin/x86/usr/bin/
>>>>>>> 0535aef7

* Run the following to apply the change in the current session:

        $ source ~/.bash_profile

If you got any environmental problem, using the Native SDK from the command line, execute the appropriate file for your platform, located within the installation path:

	* On Windows:
		$ `\bbndk\bbndk-env_xx_xx_xx_xxxx.bat`

	* On Linux &rarr; Installed as root user:
		$ `./opt/bbndk/bbndk-env_xx_xx_xx_xxxx.sh`
		
	* On Linux &rarr; Installed as non-root user:
		$ `./home/username/bbndk/bbndk-env_xx_xx_xx_xxxx.sh`
	
	* On Mac:
		$ `/Developer/SDKs/bbndk/bbndk-env_xx_xx_xx_xxxx.sh`

	
## Set up for Signing

If you wish to test on a device or distribute apps through BlackBerry
World, your system must be setup for code signing.

To obtain a signing key, go to the [BlackBerry Keys Order Form] (https://www.blackberry.com/SignedKeys/codesigning.html).

Select the first checkbox: "for BlackBerry10 apps developed using BlackBerry
NDK" and then sign in or create a BBID.

Enter a password and click "Get Token" to download bbidtoken.csk. Save this
file to the default location for your OS which will be displayed on the
download page.

The final step is to generate a signing certificate:

    $ blackberry-keytool -genkeypair -storepass <password> -author 'Your Name’

## Create a Project

Use the `cordova` utility to set up a new project, as described in The
<<<<<<< HEAD
Command-line Interface. For example, in a source-code directory:
 
        $ cordova create hello com.example.hello
        $ cd hello
        $ cordova platform add blackberry10
        $ cordova build
=======
Command-Line Interface. For example, in a source-code directory:

    $ cordova create hello com.example.hello
    $ cd hello
    $ cordova platform add blackberry10
    $ cordova build
>>>>>>> 0535aef7

## Deploy to Emulator

If you wish to run a device emulator, download and install the
BlackBerry 10 Simulator.

* [Download](http://developer.blackberry.com/native/download/)
* [Getting Started](http://developer.blackberry.com/devzone/develop/simulator/blackberry_10_simulator_start.html)

Before testing an app on either an emulator or a device, you need to
enable development mode.

Launch the emulator image, then choose __Settings__ from the home screen:

![](img/guide/platforms/blackberry10/bb_home.png)

Navigate to the __Security and Privacy &rarr; Development Mode__
section and enable the option:

![](img/guide/platforms/blackberry10/bb_devel.png)

<<<<<<< HEAD
An additional set of command-line utilities are included when you set
up the BlackBerry 10 platform for your project.  The following
command, in this case invoked from the project top-level directory,
associates a target named _emu_ with the IP address displayed above.

* On Windows:

        $ platforms\blackberry10\cordova\target.bat add emu 169.254.0.1 -t simulator

* On Mac/Linux:

        $ platforms/blackberry10/cordova/target add emu 169.254.0.1 -t simulator

Then, run the `emulate` command to view the app:

        $ cordova emulate blackberry10

## Deploy to Device

To deploy to a device, make sure it is plugged into your computer.
Enable development mode and obtain the IP address as desribed in the
emulator section above. You will also need to obtain the PIN from the
the __Settings__ application under __About &rarr; Hardware__:

![](img/guide/platforms/blackberry10/bb_pin.png)

Run the target command-line utility to associate a name with an IP
address, device password and PIN.

* On Windows:

        $ platforms\blackberry10\cordova\target.bat add mydevice 169.254.0.1 -t device --password 123456 --pin FFFF972E

* On Mac/Linux:

        $ platforms/blackberry10/cordova/target add mydevice 169.254.0.1 -t device --password 123456 --pin FFFF972E

where:

* `--password` refers to the password to unlock the device.

* `--pin` refers to the device PIN obtained from the __Settings__ application.

Then, run the `run` command to view the app:

        $ cordova run blackberry10
=======
Then, run the `emulate` command to view the app:

    $ cordova emulate blackberry10 --devicepass <password>

## Deploy to Device

To deploy to a device, make sure it is plugged into your computer and
development mode is enabled.

Then, run the `run` command to view the app:

    $ cordova run blackberry10 --devicepass <password>
>>>>>>> 0535aef7

If a debug token is not yet set up for the device, an error message
prompts you to provide the password you defined when configuring your
computer to sign applications.

<<<<<<< HEAD
* On Windows:

        $ platforms\blackberry10\cordova\run.bat --device --keystorepass mysecret

* On Mac/Linux:

        $ platforms/blackberry10/cordova/run --device --keystorepass mysecret
=======
    $ cordova run blackberry10 --devicepass <password> --keystorepass <signing password>
>>>>>>> 0535aef7

## Debugging with WebInspector

When debugging on the device or an emulator, you may run WebInspector
remotely to view the application's internal state.  A prompt displays
the URL that allows you to connect to the app with a standard web
browser.  For more information, see
[Debugging using WebInspector](http://developer.blackberry.com/html5/documentation/web_inspector_overview_1553586_11.html).

## Building a Release Version

By default, running the `cordova build` command creates an unsigned
_.bar_ package file suitable for testing on a device or simulator.

Use `--release` to create a release version suitable for distribution
through BlackBerry World.

    $ cordova build --release --keystorepass <signing password>

The `--keystorepass` option specifies the password you defined when
configuring your computer to sign applications.


## Deploy to Other Locations

The instructions above assume a device is plugged in via USB or a
simulator is running on the local machine. It is also possible to
deploy to other locations.

An additional set of command-line utilities are included when you set
up the BlackBerry 10 platform for your project.  The following
command, in this case invoked from the project top-level directory,
associates a target named _emu_ with an IP address.

* On Windows:

<<<<<<< HEAD
        $ platforms\blackberry10\cordova\build.bat --release --keystorepass mysecret

* On Mac/Linux:

        $ platforms/blackberry10/cordova/build --release --keystorepass mysecret
=======
    $ platforms\blackberry10\cordova\target.bat add emu 192.168.2.24 -t simulator

* On Mac/Linux:

    $ platforms/blackberry10/cordova/target add emu 192.168.2.24 -t simulator
>>>>>>> 0535aef7

Once the target is defined, you can provide it to the run command using
`--target`:

    $ cordova run blackberry10 --target=emu<|MERGE_RESOLUTION|>--- conflicted
+++ resolved
@@ -63,26 +63,18 @@
 
 * Append the Native SDK's install directory to the PATH, for example:
 
-<<<<<<< HEAD
         ;C:\bbndk\host_10_1_0_132\darwin\x86\usr\bin\
-=======
-    ;C:\bbndk\host_10_2_0_132\darwin\x86\usr\bin\
->>>>>>> 0535aef7
 
 On Mac and Linux:
 
 * Edit the `~/.bash_profile` file, adding a line such as the
   following, depending on where the Native SDK was installed:
 
-<<<<<<< HEAD
         $ export PATH=${PATH}:/Applications/bbndk/host_10_1_0_132/darwin/x86/usr/bin/
 
   or for the 10.2 Native SDK:
 
         $ export PATH=${PATH}:/Applications/Momentics.app/host_10_2_0_15/darwin/x86/usr/bin/
-=======
-    $ export PATH=${PATH}:/Applications/Momentics.app/host_10_2_0_15/darwin/x86/usr/bin/
->>>>>>> 0535aef7
 
 * Run the following to apply the change in the current session:
 
@@ -124,21 +116,12 @@
 ## Create a Project
 
 Use the `cordova` utility to set up a new project, as described in The
-<<<<<<< HEAD
 Command-line Interface. For example, in a source-code directory:
  
         $ cordova create hello com.example.hello
         $ cd hello
         $ cordova platform add blackberry10
         $ cordova build
-=======
-Command-Line Interface. For example, in a source-code directory:
-
-    $ cordova create hello com.example.hello
-    $ cd hello
-    $ cordova platform add blackberry10
-    $ cordova build
->>>>>>> 0535aef7
 
 ## Deploy to Emulator
 
@@ -160,7 +143,6 @@
 
 ![](img/guide/platforms/blackberry10/bb_devel.png)
 
-<<<<<<< HEAD
 An additional set of command-line utilities are included when you set
 up the BlackBerry 10 platform for your project.  The following
 command, in this case invoked from the project top-level directory,
@@ -207,26 +189,11 @@
 Then, run the `run` command to view the app:
 
         $ cordova run blackberry10
-=======
-Then, run the `emulate` command to view the app:
-
-    $ cordova emulate blackberry10 --devicepass <password>
-
-## Deploy to Device
-
-To deploy to a device, make sure it is plugged into your computer and
-development mode is enabled.
-
-Then, run the `run` command to view the app:
-
-    $ cordova run blackberry10 --devicepass <password>
->>>>>>> 0535aef7
 
 If a debug token is not yet set up for the device, an error message
-prompts you to provide the password you defined when configuring your
-computer to sign applications.
-
-<<<<<<< HEAD
+prompts you to use the platform run script with the password you
+provided when registering for signing keys.
+
 * On Windows:
 
         $ platforms\blackberry10\cordova\run.bat --device --keystorepass mysecret
@@ -234,9 +201,6 @@
 * On Mac/Linux:
 
         $ platforms/blackberry10/cordova/run --device --keystorepass mysecret
-=======
-    $ cordova run blackberry10 --devicepass <password> --keystorepass <signing password>
->>>>>>> 0535aef7
 
 ## Debugging with WebInspector
 
@@ -273,19 +237,11 @@
 
 * On Windows:
 
-<<<<<<< HEAD
         $ platforms\blackberry10\cordova\build.bat --release --keystorepass mysecret
 
 * On Mac/Linux:
 
         $ platforms/blackberry10/cordova/build --release --keystorepass mysecret
-=======
-    $ platforms\blackberry10\cordova\target.bat add emu 192.168.2.24 -t simulator
-
-* On Mac/Linux:
-
-    $ platforms/blackberry10/cordova/target add emu 192.168.2.24 -t simulator
->>>>>>> 0535aef7
 
 Once the target is defined, you can provide it to the run command using
 `--target`:
