---
license: Licensed to the Apache Software Foundation (ASF) under one
         or more contributor license agreements.  See the NOTICE file
         distributed with this work for additional information
         regarding copyright ownership.  The ASF licenses this file
         to you under the Apache License, Version 2.0 (the
         "License"); you may not use this file except in compliance
         with the License.  You may obtain a copy of the License at
         
           http://www.apache.org/licenses/LICENSE-2.0
         
         Unless required by applicable law or agreed to in writing,
         software distributed under the License is distributed on an
         "AS IS" BASIS, WITHOUT WARRANTIES OR CONDITIONS OF ANY
         KIND, either express or implied.  See the License for the
         specific language governing permissions and limitations
         under the License.
---

# Platform Guides

Before developing for any of the platforms listed below, install
cordova's command-line interface (CLI).
(For details, see The Command-Line Interface.)

To develop Cordova applications, you must install SDKs for each mobile
platform you are targeting. This installation is necessary regardless
of whether you do the majority of your work in the SDK or use the CLI
for your build cycle.

Each _Platform Guide_ listed below tells you what you need to know to
set up each platform's development environment: where to obtain the
SDK, how to set up device emulators, how to connect devices for direct
testing, and how to manage signing key requirements.  Additional
guides provide information on each platform's unique set of
configuration options, instructions to add plugins, how to upgrade
each platform, and platform-specific command-line tools that serve as
a lower-level alternative to the `cordova` command-line utility.

## Amazon Fire OS

* Amazon Fire OS Platform Guide
* Amazon Fire OS Configuration
* Amazon Fire OS WebViews
* Amazon Fire OS Plugins

## Android

* Android Platform Guide
* Android Shell Tool Guide
* Android Configuration
* Android Plugins
* Android WebViews
* Upgrading Android

<<<<<<< HEAD
## BlackBerry

* BlackBerry Platform Guide
* BlackBerry Shell Tool Guide
* BlackBerry Configuration
* Upgrading BlackBerry

=======
>>>>>>> 0535aef7
## BlackBerry 10

* BlackBerry 10 Platform Guide
* BlackBerry 10 Shell Tool Guide
* BlackBerry Configuration
* BlackBerry 10 Plugins
<<<<<<< HEAD
=======
* BlackBerry 10 Command-line Tools
* Upgrading BlackBerry 10

## Firefox OS

* Firefox OS Platform Guide
>>>>>>> 0535aef7

## iOS

* iOS Platform Guide
* iOS Shell Tool Guide
* iOS Configuration
* iOS Plugins
* iOS WebViews
* Upgrading iOS

## Ubuntu

* Ubuntu Platform Guide

## Windows Phone

<<<<<<< HEAD
* Windows Phone 8 Platform Guide
* Windows Phone 7 Platform Guide
* Windows Phone Shell Tool Guide
=======
* Windows Phone Platform Guide
* Windows Phone Plugins
>>>>>>> 0535aef7
* Upgrading Windows Phone

## Windows 8

* Windows 8 Platform Guide
<<<<<<< HEAD
* Windows 8 Shell Tool Guide
=======
>>>>>>> 0535aef7
* Upgrading Windows 8

## Tizen

* Tizen Platform Guide
<|MERGE_RESOLUTION|>--- conflicted
+++ resolved
@@ -53,31 +53,18 @@
 * Android WebViews
 * Upgrading Android
 
-<<<<<<< HEAD
-## BlackBerry
-
-* BlackBerry Platform Guide
-* BlackBerry Shell Tool Guide
-* BlackBerry Configuration
-* Upgrading BlackBerry
-
-=======
->>>>>>> 0535aef7
 ## BlackBerry 10
 
 * BlackBerry 10 Platform Guide
 * BlackBerry 10 Shell Tool Guide
 * BlackBerry Configuration
 * BlackBerry 10 Plugins
-<<<<<<< HEAD
-=======
 * BlackBerry 10 Command-line Tools
 * Upgrading BlackBerry 10
 
 ## Firefox OS
 
 * Firefox OS Platform Guide
->>>>>>> 0535aef7
 
 ## iOS
 
@@ -94,23 +81,13 @@
 
 ## Windows Phone
 
-<<<<<<< HEAD
-* Windows Phone 8 Platform Guide
-* Windows Phone 7 Platform Guide
-* Windows Phone Shell Tool Guide
-=======
 * Windows Phone Platform Guide
 * Windows Phone Plugins
->>>>>>> 0535aef7
 * Upgrading Windows Phone
 
 ## Windows 8
 
 * Windows 8 Platform Guide
-<<<<<<< HEAD
-* Windows 8 Shell Tool Guide
-=======
->>>>>>> 0535aef7
 * Upgrading Windows 8
 
 ## Tizen
