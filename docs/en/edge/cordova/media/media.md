---
license: Licensed to the Apache Software Foundation (ASF) under one
         or more contributor license agreements.  See the NOTICE file
         distributed with this work for additional information
         regarding copyright ownership.  The ASF licenses this file
         to you under the Apache License, Version 2.0 (the
         "License"); you may not use this file except in compliance
         with the License.  You may obtain a copy of the License at

           http://www.apache.org/licenses/LICENSE-2.0

         Unless required by applicable law or agreed to in writing,
         software distributed under the License is distributed on an
         "AS IS" BASIS, WITHOUT WARRANTIES OR CONDITIONS OF ANY
         KIND, either express or implied.  See the License for the
         specific language governing permissions and limitations
         under the License.
---

Media
=====

> The `Media` object provides the ability to record and play back audio files on a device.

    var media = new Media(src, mediaSuccess, [mediaError], [mediaStatus]);

<<<<<<< HEAD
Note: The current implementation does not adhere to a W3C specification for media capture, and is provided for convenience only.  A future implementation will adhere to the latest W3C specification and may deprecate the current APIs.
=======
__NOTE:__ The current implementation does not adhere to a W3C
specification for media capture, and is provided for convenience only.
A future implementation will adhere to the latest W3C specification
and may deprecate the current APIs.
>>>>>>> f98807e7

Parameters
----------

- __src__: A URI containing the audio content. _(DOMString)_
- __mediaSuccess__: (Optional) The callback that executes after a `Media` object has completed the current play, record, or stop action. _(Function)_
- __mediaError__: (Optional) The callback that executes if an error occurs. _(Function)_
- __mediaStatus__: (Optional) The callback that executes to indicate status changes. _(Function)_

Constants
---------

The following constants are reported as the only parameter to the
`mediaStatus` callback:

- `Media.MEDIA_NONE`     = 0;
- `Media.MEDIA_STARTING` = 1;
- `Media.MEDIA_RUNNING`  = 2;
- `Media.MEDIA_PAUSED`   = 3;
- `Media.MEDIA_STOPPED`  = 4;

Methods
-------

<<<<<<< HEAD
- media.getCurrentPosition: Returns the current position within an audio file.
- media.getDuration: Returns the duration of an audio file.
- media.play: Start or resume playing audio file.
- media.pause: Pause playing audio file.
- media.release: Releases the underlying OS'es audio resources.
- media.seekTo: Moves the position within the audio file.
- media.setVolume: Set the volume for audio playback.
- media.startRecord: Start recording audio file.
- media.stopRecord: Stop recording audio file.
- media.stop: Stop playing audio file.
=======
- `media.getCurrentPosition`: Returns the current position within an audio file.
- `media.getDuration`: Returns the duration of an audio file.
- `media.play`: Start or resume playing an audio file.
- `media.pause`: Pause playback of an audio file.
- `media.release`: Releases the underlying operating system's audio resources.
- `media.seekTo`: Moves the position within the audio file.
- `media.startRecord`: Start recording an audio file.
- `media.stopRecord`: Stop recording an audio file.
- `media.stop`: Stop playing an audio file.
>>>>>>> f98807e7

Additional ReadOnly Parameters
---------------------

- __position__: The position within the audio playback, in seconds.
    - Not automatically updated during play; call `getCurrentPosition` to update.
- __duration__: The duration of the media, in seconds.

Supported Platforms
-------------------

- Android
- BlackBerry WebWorks (OS 5.0 and higher)
- iOS
- Windows Phone 7.5
- Tizen
- Windows 8

Permissions
-----------

### Android

#### app/res/xml/config.xml

    <plugin name="Media" value="org.apache.cordova.AudioHandler" />

#### app/AndroidManifest.xml

    <uses-permission android:name="android.permission.RECORD_AUDIO" />
    <uses-permission android:name="android.permission.MODIFY_AUDIO_SETTINGS" />
    <uses-permission android:name="android.permission.WRITE_EXTERNAL_STORAGE" />

### Bada

#### manifest.xml

    <Privilege>
        <Name>RECORDING</Name>
    </Privilege>

### BlackBerry WebWorks

#### www/plugins.xml

    <plugin name="Capture" value="org.apache.cordova.media.MediaCapture" />

### iOS

#### config.xml

    <plugin name="Media" value="CDVSound" />

### webOS

    No permissions are required.

### Windows Phone

#### Properties/WPAppManifest.xml

    <Capabilities>
        <Capability Name="ID_CAP_MEDIALIB" />
        <Capability Name="ID_CAP_MICROPHONE" />
        <Capability Name="ID_HW_FRONTCAMERA" />
        <Capability Name="ID_CAP_ISV_CAMERA" />
        <Capability Name="ID_CAP_CAMERA" />
    </Capabilities>

Reference: [Application Manifest for Windows Phone](http://msdn.microsoft.com/en-us/library/ff769509%28v=vs.92%29.aspx)

### Tizen

    No permissions are required.

### Windows Phone Quirks
<<<<<<< HEAD

    Only one media file can be played back at a time.

There are strict restrictions as to how your application interacts with other media. See the [Microsoft documentation for details][url].

[url]: http://msdn.microsoft.com/en-us/library/windowsphone/develop/hh184838(v=vs.92).aspx
=======
- Only one media file can be played back at a time.

- There are strict restrictions on how your application interacts with other media. See [Windows Phone Developer Center](http://msdn.microsoft.com/en-us/library/windowsphone/develop/hh184838(v=vs.92).aspx).
>>>>>>> f98807e7
<|MERGE_RESOLUTION|>--- conflicted
+++ resolved
@@ -24,14 +24,10 @@
 
     var media = new Media(src, mediaSuccess, [mediaError], [mediaStatus]);
 
-<<<<<<< HEAD
-Note: The current implementation does not adhere to a W3C specification for media capture, and is provided for convenience only.  A future implementation will adhere to the latest W3C specification and may deprecate the current APIs.
-=======
 __NOTE:__ The current implementation does not adhere to a W3C
 specification for media capture, and is provided for convenience only.
 A future implementation will adhere to the latest W3C specification
 and may deprecate the current APIs.
->>>>>>> f98807e7
 
 Parameters
 ----------
@@ -56,28 +52,16 @@
 Methods
 -------
 
-<<<<<<< HEAD
-- media.getCurrentPosition: Returns the current position within an audio file.
-- media.getDuration: Returns the duration of an audio file.
-- media.play: Start or resume playing audio file.
-- media.pause: Pause playing audio file.
-- media.release: Releases the underlying OS'es audio resources.
-- media.seekTo: Moves the position within the audio file.
-- media.setVolume: Set the volume for audio playback.
-- media.startRecord: Start recording audio file.
-- media.stopRecord: Stop recording audio file.
-- media.stop: Stop playing audio file.
-=======
 - `media.getCurrentPosition`: Returns the current position within an audio file.
 - `media.getDuration`: Returns the duration of an audio file.
 - `media.play`: Start or resume playing an audio file.
 - `media.pause`: Pause playback of an audio file.
 - `media.release`: Releases the underlying operating system's audio resources.
 - `media.seekTo`: Moves the position within the audio file.
+- `media.setVolume`: Set the volume for audio playback.
 - `media.startRecord`: Start recording an audio file.
 - `media.stopRecord`: Stop recording an audio file.
 - `media.stop`: Stop playing an audio file.
->>>>>>> f98807e7
 
 Additional ReadOnly Parameters
 ---------------------
@@ -154,15 +138,8 @@
     No permissions are required.
 
 ### Windows Phone Quirks
-<<<<<<< HEAD
 
-    Only one media file can be played back at a time.
+- Only one media file can be played back at a time.
+- There are strict restrictions on how your application interacts with other media. See the [Microsoft documentation for details][url].
 
-There are strict restrictions as to how your application interacts with other media. See the [Microsoft documentation for details][url].
-
-[url]: http://msdn.microsoft.com/en-us/library/windowsphone/develop/hh184838(v=vs.92).aspx
-=======
-- Only one media file can be played back at a time.
-
-- There are strict restrictions on how your application interacts with other media. See [Windows Phone Developer Center](http://msdn.microsoft.com/en-us/library/windowsphone/develop/hh184838(v=vs.92).aspx).
->>>>>>> f98807e7
+[url]: http://msdn.microsoft.com/en-us/library/windowsphone/develop/hh184838(v=vs.92).aspx